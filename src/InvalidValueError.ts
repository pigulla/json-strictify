--- conflicted
+++ resolved
@@ -1,20 +1,5 @@
 /* istanbul ignore file */
 import * as pointer from 'json-pointer'
-<<<<<<< HEAD
-import {CustomError} from 'ts-custom-error'
-
-export default class InvalidValueError extends CustomError {
-    public readonly references: string[]
-    public readonly value: any
-    public readonly path: string
-
-    public constructor (message: string, value: any, references: string[]) {
-        super(`Invalid value at "${pointer.compile(references)}" (${message}})`)
-
-        this.references = references
-        this.value = value
-        this.path = pointer.compile(this.references)
-=======
 
 import JsonStrictifyError from './JsonStrictifyError'
 
@@ -25,6 +10,5 @@
         super(`Invalid value at "${pointer.compile(references)}" (${message}})`, references)
 
         this.value = value
->>>>>>> c1518b8e
     }
 }