--- conflicted
+++ resolved
@@ -1,10 +1,7 @@
-<<<<<<< HEAD
-=======
 ## 6.3.2 (2019-12-27)
 
  - add [lockfile-lint](https://github.com/lirantal/lockfile-lint) to tests
 
->>>>>>> 8d6fc6ae
 ## 6.3.1 (2019-12-04)
 
  - fixed missing `tslib` dependency (@kylejlin)
