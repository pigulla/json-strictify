--- conflicted
+++ resolved
@@ -1,15 +1,10 @@
-<<<<<<< HEAD
-## 8.0.0 (2021-08-??)
+## 8.0.0 (2021-11-??)
 
 - use ESM
+- update dependencies to resolve a potential security issue
 - drop support for Node.js version 13 and below
 - replace Travis with GitHub Actions
-=======
-## 7.0.2 (2021-??-??)
-
-- update dependencies to resolve a potential security issue
 - replace chai with Jest for assertions
->>>>>>> 6e24d132
 
 ## 7.0.1 (2021-05-23)
 
