{
  "name": "json-strictify",
  "version": "6.4.1",
  "description": "Safely serialize a value to JSON without unintended loss of data or going into an infinite loop due to circular references.",
  "engines": {
    "node": ">=10"
  },
  "main": "./dist/index.js",
  "types": "./dist/index.d.ts",
  "files": [
    "dist/**/*",
    "CHANGELOG.md",
    "README.md",
    "LICENSE"
  ],
  "scripts": {
    "build": "npm ci && rm -rf dist/ && npm test && tsc --build tsconfig.json",
    "test": "tsc --noEmit && npm run lint && npm run jest-with-coverage && npm audit && npm run lockfile-lint",
    "lint": "eslint --ext=.ts .",
    "lockfile-lint": "npx lockfile-lint --path package-lock.json --type npm --validate-https --allowed-hosts npm",
    "jest": "jest",
    "jest-with-coverage": "jest --collectCoverage",
    "coveralls": "coveralls < coverage/lcov.info"
  },
  "repository": {
    "type": "git",
    "url": "https://github.com/pigulla/json-strictify.git"
  },
  "keywords": [
    "JSON",
    "debugging",
    "validation",
    "stringify",
    "strict"
  ],
  "author": "Raphael Pigulla <pigulla@four66.com>",
  "license": "MIT",
  "bugs": {
    "url": "https://github.com/pigulla/json-strictify/issues"
  },
  "homepage": "https://github.com/pigulla/json-strictify",
  "dependencies": {
    "json-pointer": "^0.6.1",
    "ts-custom-error": "^3.2.0",
    "tslib": "^2.0.3"
  },
  "devDependencies": {
<<<<<<< HEAD
    "@types/chai": "^4.2.11",
    "@types/jest": "^26.0.4",
    "@types/json-pointer": "^1.0.30",
    "@types/lodash.noop": "^3.0.6",
    "@types/node": "^14.0.20",
    "@typescript-eslint/eslint-plugin": "^3.6.0",
    "@typescript-eslint/parser": "^3.6.0",
    "chai": "^4.2.0",
    "coveralls": "^3.1.0",
    "eslint": "^7.4.0",
    "eslint-config-standard": "^14.1.1",
    "eslint-plugin-import": "^2.22.0",
=======
    "@types/chai": "^4.2.14",
    "@types/jest": "^26.0.0",
    "@types/json-pointer": "^1.0.30",
    "@types/lodash.noop": "^3.0.6",
    "@types/node": "^14.14.2",
    "@typescript-eslint/eslint-plugin": "^4.5.0",
    "@typescript-eslint/parser": "^4.5.0",
    "chai": "^4.2.0",
    "coveralls": "^3.1.0",
    "eslint": "^7.3.1",
    "eslint-config-standard": "^15.0.0",
    "eslint-plugin-import": "^2.22.1",
>>>>>>> 3a3cc631
    "eslint-plugin-node": "^11.1.0",
    "eslint-plugin-promise": "^4.2.1",
    "eslint-plugin-standard": "^4.0.2",
    "jest": "^26.6.1",
    "lodash.noop": "^3.0.1",
    "ts-jest": "^26.4.2",
    "ts-node": "^9.0.0",
    "tsconfig-paths": "^3.9.0",
<<<<<<< HEAD
    "type-fest": "^0.16.0",
    "typescript": "^3.9.6"
=======
    "type-fest": "^0.18.0",
    "typescript": "^4.0.3"
>>>>>>> 3a3cc631
  }
}<|MERGE_RESOLUTION|>--- conflicted
+++ resolved
@@ -45,20 +45,6 @@
     "tslib": "^2.0.3"
   },
   "devDependencies": {
-<<<<<<< HEAD
-    "@types/chai": "^4.2.11",
-    "@types/jest": "^26.0.4",
-    "@types/json-pointer": "^1.0.30",
-    "@types/lodash.noop": "^3.0.6",
-    "@types/node": "^14.0.20",
-    "@typescript-eslint/eslint-plugin": "^3.6.0",
-    "@typescript-eslint/parser": "^3.6.0",
-    "chai": "^4.2.0",
-    "coveralls": "^3.1.0",
-    "eslint": "^7.4.0",
-    "eslint-config-standard": "^14.1.1",
-    "eslint-plugin-import": "^2.22.0",
-=======
     "@types/chai": "^4.2.14",
     "@types/jest": "^26.0.0",
     "@types/json-pointer": "^1.0.30",
@@ -71,7 +57,6 @@
     "eslint": "^7.3.1",
     "eslint-config-standard": "^15.0.0",
     "eslint-plugin-import": "^2.22.1",
->>>>>>> 3a3cc631
     "eslint-plugin-node": "^11.1.0",
     "eslint-plugin-promise": "^4.2.1",
     "eslint-plugin-standard": "^4.0.2",
@@ -80,12 +65,7 @@
     "ts-jest": "^26.4.2",
     "ts-node": "^9.0.0",
     "tsconfig-paths": "^3.9.0",
-<<<<<<< HEAD
-    "type-fest": "^0.16.0",
-    "typescript": "^3.9.6"
-=======
     "type-fest": "^0.18.0",
     "typescript": "^4.0.3"
->>>>>>> 3a3cc631
   }
 }