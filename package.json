{
  "name": "json-strictify",
  "version": "3.0.0",
  "description": "Safely serialize a value to JSON without unintended loss of data or going into an infinite loop due to circular references.",
  "engines": {
    "node": ">=6"
  },
  "main": "src/JSONs.js",
  "scripts": {
    "test": "npm run lint && npm run test-with-coverage && npm run check-coverage && npm run nsp",
    "lint": "eslint .",
    "nsp": "nsp check",
    "mocha": "mocha test/\\*\\*/\\*.spec.js",
    "test-with-coverage": "NODE_BINARY=`which node` istanbul cover _mocha test/\\*\\*/\\*.spec.js",
    "check-coverage": "istanbul check-coverage --statements 100 --functions 100 --branches 100 --lines 100 coverage/coverage.json",
    "coveralls": "coveralls < coverage/lcov.info"
  },
  "repository": {
    "type": "git",
    "url": "https://github.com/pigulla/json-strictify.git"
  },
  "keywords": [
    "JSON",
    "debugging",
    "validation",
    "stringify",
    "strict",
    "callback"
  ],
  "author": "Raphael Pigulla <pigulla@four66.com>",
  "license": "MIT",
  "bugs": {
    "url": "https://github.com/pigulla/json-strictify/issues"
  },
  "homepage": "https://github.com/pigulla/json-strictify",
  "david": {
    "ignore": [
      "eslint",
      "eslint-config-four66"
    ]
  },
  "dependencies": {
    "json-pointer": "^0.6.0"
  },
  "devDependencies": {
<<<<<<< HEAD
    "coveralls": "^3.0.0",
    "eslint": "^4.1.1",
    "eslint-config-four66": "^4.1.0",
    "istanbul": "^0.4.5",
    "mocha": "^4.0.1",
    "nsp": "^3.1.0",
    "referee": "^1.2.0"
=======
    "chai": "^4.1.2",
    "coveralls": "^3.0.0",
    "eslint": "^4.11.0",
    "eslint-config-four66": "^4.11.0",
    "istanbul": "^0.4.5",
    "mocha": "^4.0.1",
    "nsp": "^3.1.0"
>>>>>>> bb0872f2
  }
}<|MERGE_RESOLUTION|>--- conflicted
+++ resolved
@@ -43,15 +43,6 @@
     "json-pointer": "^0.6.0"
   },
   "devDependencies": {
-<<<<<<< HEAD
-    "coveralls": "^3.0.0",
-    "eslint": "^4.1.1",
-    "eslint-config-four66": "^4.1.0",
-    "istanbul": "^0.4.5",
-    "mocha": "^4.0.1",
-    "nsp": "^3.1.0",
-    "referee": "^1.2.0"
-=======
     "chai": "^4.1.2",
     "coveralls": "^3.0.0",
     "eslint": "^4.11.0",
@@ -59,6 +50,5 @@
     "istanbul": "^0.4.5",
     "mocha": "^4.0.1",
     "nsp": "^3.1.0"
->>>>>>> bb0872f2
   }
 }